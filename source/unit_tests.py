#!/usr/bin/env python3
"""A collection of unit tests for our electronic checkbook system"""

import unittest
import random
from Crypto.PublicKey import ECC

from bank import Bank, Account, AccountDeviceData, FraudException
from account_holder_device import AccountHolderDevice
from promissory_note import Check, PromissoryNote, PromissoryNoteDraft
from signing_protocol import create_promissory_note, perform_transaction, register_bank
from main_cli import Person

class TestAccountHolderDevice(unittest.TestCase):
    def test_create(self):
        """Tests that an account holder device can be created."""
        AccountHolderDevice()

    def test_bank_keyring(self):
        """Tests that the bank keyring functionality of an account
           holder device works as advertised."""
        device = AccountHolderDevice()
        bank_id = 42
        bank_key = ECC.generate(curve='P-256').public_key()
        assert not device.is_known_bank(bank_id)
        device.register_bank(bank_id, bank_key)
        assert device.is_known_bank(bank_id)
        assert device.get_bank_public_key(bank_id) == bank_key


class TestBank(unittest.TestCase):
    def test_create(self):
        """Tests that a bank can be created."""
        Bank(42)

    def test_add_device(self):
        """Tests that a device can be added to a bank."""
        bank = Bank(42)
        device = AccountHolderDevice()
        account = Account(Person("Bill"))
        device_data, cert = bank.add_device(account, device.public_key)
        device.set_cert(cert)
        assert bank.get_account(device.public_key) == account
        assert bank.get_device(device.public_key) == device_data


class TestSerializable(unittest.TestCase):
    def test_serialize_check(self):
        """Tests that a check can be serialized."""
        bank = Bank(42)
        device = AccountHolderDevice()
        data = AccountDeviceData(device.public_key, 1000)
        random.seed(None)
        val = random.randint(1, 10)
        check = data.generate_check(val, bank)
        serialized = check.to_bytes()
        deserialized = Check.from_bytes(serialized)
        assert deserialized.to_bytes() == serialized
        assert deserialized.bank_id == 42
        assert deserialized.value == val

    def test_serialize_promissory_note_draft(self):
        """Tests that a promissory note draft can be serialized."""
        device = AccountHolderDevice()
        random.seed(None)
        draft = device.draft_promissory_note(random.randint(1, 10))
        serialized = draft.to_bytes()
        deserialized = PromissoryNoteDraft.from_bytes(serialized)
        assert deserialized.to_bytes() == serialized

    def test_serialize_promisory_note(self):
        """Tests that a promisory note can be serialized."""
        device = AccountHolderDevice()
        random.seed(None)
        draft = device.draft_promissory_note(random.randint(1, 10))
        note = PromissoryNote(draft.to_bytes())
        serialized = note.to_bytes()
        deserialized = PromissoryNote.from_bytes(serialized)
        assert deserialized.to_bytes() == serialized


class TestSigningProtocol(unittest.TestCase):
    def test_create_promissory_note(self):
        """Tests that a Promissory Note can be created."""
        buyer_device = AccountHolderDevice()
        seller_device = AccountHolderDevice()

        create_promissory_note(buyer_device, seller_device, 0)

    def test_transfer(self):
        """Tests that a transfer can be made between a buyer and a seller."""
        buyer_bank = Bank(42)
        seller_bank = Bank(43)

        register_bank(buyer_bank)
        register_bank(seller_bank)

        buyer_device = AccountHolderDevice()
        seller_device = AccountHolderDevice()

        buyer_device.register_bank(buyer_bank.identifier, buyer_bank.public_key)
        seller_device.register_bank(seller_bank.identifier, seller_bank.public_key)

        buyer_account = Account(Person("buyer"))
        seller_account = Account(Person("seller"))

        buyer_account.deposit(1000)

        buyer_bank.add_device(buyer_account, buyer_device.public_key, 1000, 1000)
        seller_bank.add_device(seller_account, seller_device.public_key)

        check = buyer_bank.issue_check(buyer_device.public_key, 10)
        buyer_device.add_unspent_check(check)

        assert len(buyer_device.all_unspent_checks()) == 1
        assert seller_device.promissory_note_counter == 0

        perform_transaction(buyer_device, seller_device, 10)

        assert len(buyer_device.all_unspent_checks()) == 0
        assert seller_device.promissory_note_counter == 1

        assert buyer_account.balance == 990
        assert seller_account.balance == 10

    def test_catch_double_spender(self):
        """Tests that people who try to double-spend checks are caught."""
        bank = Bank(42)
        register_bank(bank)

        buyer_device = AccountHolderDevice()
        seller_device = AccountHolderDevice()

        buyer_device.register_bank(bank.identifier, bank.public_key)
        seller_device.register_bank(bank.identifier, bank.public_key)

        buyer_account = Account(Person("Eric Laermans"))
        seller_account = Account(Person("Carrefour Berchem"))

        buyer_account.deposit(1000)

        bank.add_device(buyer_account, buyer_device.public_key, 1000, 1000)
        bank.add_device(seller_account, seller_device.public_key)

        # Issue a check and spend it.
        check = bank.issue_check(buyer_device.public_key, 10)
        buyer_device.add_unspent_check(check)
        perform_transaction(buyer_device, seller_device, 10)

        # Now make the buyer device recycle that exact same check
        # (i.e., double-spend it).
        buyer_device.add_unspent_check(check)
        with self.assertRaises(FraudException):
            perform_transaction(buyer_device, seller_device, 10)

    def test_cap_enforcement(self):
        """Tests that the bank enforces the cap on an account holder device."""
        bank = Bank(42)
        register_bank(bank)

        buyer_device = AccountHolderDevice()
        seller_device = AccountHolderDevice()

        buyer_device.register_bank(bank.identifier, bank.public_key)
        seller_device.register_bank(bank.identifier, bank.public_key)

        buyer_account = Account(Person("Eric Laermans"))
        seller_account = Account(Person("Carrefour Berchem"))

        buyer_account.deposit(1000)

<<<<<<< HEAD
        bank.add_device(buyer_account, buyer_device.public_key, 20, 20)
        bank.add_device(seller_account, seller_device.public_key)

=======
        _, cert = bank.add_device(buyer_account, buyer_device.public_key, 20)
        buyer_device.set_cert(cert)
        _, cert = bank.add_device(seller_account, seller_device.public_key)
        seller_device.set_cert(cert)
>>>>>>> 69e7c3f5
        # Issue two check and spend one.
        check = bank.issue_check(buyer_device.public_key, 10)
        buyer_device.add_unspent_check(check)
        buyer_device.add_unspent_check(bank.issue_check(buyer_device.public_key, 10))
        perform_transaction(buyer_device, seller_device, 10)

        # Verify that issuing another check would exceed the cap.
        with self.assertRaises(ValueError):
            bank.issue_check(buyer_device.public_key, 10)

        # Now reset the counters.
        bank.reset_monthly_spending_caps()

        # Verify that we can issue exactly one check worth 10.
        buyer_device.add_unspent_check(bank.issue_check(buyer_device.public_key, 10))
        with self.assertRaises(ValueError):
            bank.issue_check(buyer_device.public_key, 10)

    def test_check_choice(self):
        """Tests that reasonable checks are chosen when transfering."""
        buyer_bank = Bank(42)
        seller_bank = Bank(43)

        register_bank(buyer_bank)
        register_bank(seller_bank)

        buyer_device = AccountHolderDevice()
        seller_device = AccountHolderDevice()

        buyer_device.register_bank(buyer_bank.identifier, buyer_bank.public_key)
        seller_device.register_bank(seller_bank.identifier, seller_bank.public_key)

        buyer_account = Account(Person("buyer"))
        seller_account = Account(Person("seller"))

        buyer_account.deposit(1000)

        buyer_bank.add_device(buyer_account, buyer_device.public_key, 1000, 1000)
        seller_bank.add_device(seller_account, seller_device.public_key)
        for value, times in [(5, 3), (10, 2), (50, 1), (100, 1), (20, 2)]:
            for _ in range(times):
                check = buyer_bank.issue_check(buyer_device.public_key, value)
                buyer_device.add_unspent_check(check)

        assert len(buyer_device.all_unspent_checks()) == 9
        assert seller_device.promissory_note_counter == 0

        perform_transaction(buyer_device, seller_device, 99)
        perform_transaction(buyer_device, seller_device, 15)
        perform_transaction(buyer_device, seller_device, 55)
        perform_transaction(buyer_device, seller_device, 51)

        assert buyer_account.balance == 780
        assert seller_account.balance == 220


if __name__ == '__main__':
    unittest.main()<|MERGE_RESOLUTION|>--- conflicted
+++ resolved
@@ -169,16 +169,10 @@
 
         buyer_account.deposit(1000)
 
-<<<<<<< HEAD
-        bank.add_device(buyer_account, buyer_device.public_key, 20, 20)
-        bank.add_device(seller_account, seller_device.public_key)
-
-=======
-        _, cert = bank.add_device(buyer_account, buyer_device.public_key, 20)
+        _, cert = bank.add_device(buyer_account, buyer_device.public_key, 20, 20)
         buyer_device.set_cert(cert)
         _, cert = bank.add_device(seller_account, seller_device.public_key)
         seller_device.set_cert(cert)
->>>>>>> 69e7c3f5
         # Issue two check and spend one.
         check = bank.issue_check(buyer_device.public_key, 10)
         buyer_device.add_unspent_check(check)
