"""Introduces the notions of a check, a promissory note draft and a promissory note."""

import json
import struct
from Crypto.Hash import SHA3_256
from Crypto.Signature import DSS
from Crypto.PublicKey import ECC
from datetime import date, datetime, timedelta

DAYS_VALID = 10
CHECK_EXPIRATION = 100


def sign_DSS(message, private_key):
    """Signs a particular message using a private key."""
    h = SHA3_256.new(message)
    signer = DSS.new(private_key, 'fips-186-3')
    return signer.sign(h)


def verify_DSS(message, signature, public_key):
    """Verifies that a signature of a particular message is authentic."""
    h = SHA3_256.new(message)
    verifier = DSS.new(public_key, 'fips-186-3')
    try:
        verifier.verify(h, signature)
        return True
    except ValueError:
        return False


def uint32_to_bytes(value):
    """Encodes a 32-bit unsigned integer as a byte string."""
    return struct.pack('<I', value)


def uint64_to_bytes(value):
    """Encodes a 64-bit unsigned integer as a byte string."""
    return struct.pack('<L', value)


def string_to_bytes(value):
    """Encodes a string as a length-prefixed UTF-8 encoded sequence of bytes."""
    return bytestring_to_bytes(value.encode('utf8'))


def bytestring_to_bytes(value):
    """Encodes a byte string as a length-prefixed sequence of bytes."""
    return uint32_to_bytes(len(value)) + value


def uint32_from_bytes(value):
    """Decodes a byte string as a 32-bit unsigned integer.
       Returns the decoded integer and the remainder of
       the byte string."""
    fmt = '<I'
    size = struct.calcsize(fmt)
    result, = struct.unpack_from(fmt, value)
    return result, value[size:]


def uint64_from_bytes(value):
    """Decodes a byte string as a 64-bit unsigned integer.
       Returns the decoded integer and the remainder of
       the byte string."""
    fmt = '<L'
    size = struct.calcsize(fmt)
    result, = struct.unpack_from(fmt, value)
    return result, value[size:]


def bytestring_from_bytes(value):
    """Decodes a byte string as a length-prefixed sequence of bytes.
       Returns the decoded byte string and the remainder of
       the byte string"""
    length, data = uint32_from_bytes(value)
    return data[:length], data[length:]


def string_from_bytes(value):
    """Decodes a byte string as a length-prefixed UTF-8 encoded sequence of bytes."""
    bytestr, remainder = bytestring_from_bytes(value)
    return bytestr.decode('utf8'), remainder


class Serializable(object):
    """A base class for objects that can be encoded and decoded again."""

    def to_bytes(self):
        raise NotImplementedError

    @staticmethod
    def from_bytes(source):
        raise NotImplementedError


class Check(Serializable):
    """A check that is signed by the bank."""

    def __init__(self,
                 bank_id,
                 owner_public_key,
                 value,
                 identifier,
                 signature=b''):
        """Creates a check from a bank id, the public key of the account holder
           for which the check is issued, the max value of the check, an
           identifier for the check and a signature."""
        self.bank_id = bank_id
        self.owner_public_key = owner_public_key
        self.value = value
        self.identifier = identifier
        self.signature = signature
        self.expiration_date = date.today() + timedelta(CHECK_EXPIRATION)

    def __eq__(self, other):
        """Tests if this check equals another check."""
        return self.__getstate__() == other.__getstate__()

    def __hash__(self):
        """Computes a hash value for this check."""
        return hash(frozenset(self.__getstate__().items()))

    def __getstate__(self):
        """Retrieves the state of this object for serialization."""
        # pycrypto's built-in serialization for the public key is used
        return {
            'bank_id': self.bank_id,
            'owner_public_key': self.owner_public_key.export_key(format='PEM'),
            'value': self.value,
            'identifier': self.identifier,
            'signature': self.signature,
            'expiration_date': self.expiration_date.strftime('%d%m%Y')
        }

    def __setstate__(self, state):
        """Sets the state of this object for deserialization."""
        self.bank_id = state['bank_id']
        self.owner_public_key = ECC.import_key(state['owner_public_key'])
        self.value = state['value']
        self.identifier = state['identifier']
        self.signature = state['signature']
        self.expiration_date = datetime.strptime(state['expiration_date'], '%d%m%Y').date()

    def __get_unsigned_bytes(self):
        return uint32_to_bytes(self.bank_id) + \
               string_to_bytes(self.owner_public_key.export_key(format='PEM')) + \
               uint32_to_bytes(self.value) + \
               uint64_to_bytes(self.identifier)

    def to_bytes(self):
        """Produces a byte string that represents this check."""
        return self.__get_unsigned_bytes() + bytestring_to_bytes(
            self.signature)

    @staticmethod
    def from_bytes(check_bytes):
        """Reads a check from a byte string."""
        bank_id, check_bytes = uint32_from_bytes(check_bytes)
        owner_public_key, check_bytes = string_from_bytes(check_bytes)
        value, check_bytes = uint32_from_bytes(check_bytes)
        identifier, check_bytes = uint64_from_bytes(check_bytes)
        signature, check_bytes = bytestring_from_bytes(check_bytes)
        return Check(bank_id,
                     ECC.import_key(owner_public_key), value, identifier,
                     signature)

<<<<<<< HEAD
    @property
    def expired(self):
        """Indicates if the check has expired and thus can no longer be used in promissory notes."""
        return date.today() > self.expiration_date

    @property
    def unredeemable(self):
        """Indicates if the check can no longer be redeemed by sellers."""
        return date.today() > self.expiration_date + timedelta(DAYS_VALID)

    @property
=======
>>>>>>> 80480e3c
    def is_signature_authentic(self, bank_public_key):
        """Verifies the bank's signature. Returns a Boolean
           that tells if the signature is authentic."""
        return verify_DSS(self.__get_unsigned_bytes(), self.signature,
                          bank_public_key)

    def sign(self, bank_private_key):
        """Signs this check using the bank's private key."""
        self.signature = sign_DSS(self.__get_unsigned_bytes(),
                                  bank_private_key)

    def to_json(self):
        return {
            'Identifier': self.identifier,
            'Bank id': self.bank_id,
            'Value': self.value
        }

    def __str__(self) -> str:
        return json.dumps(self.to_json(), indent=2)


class PromissoryNoteDraft(Serializable):
    """A draft promissory note, that is the unsigned part of a promissory note."""

    def __init__(self, seller_public_key, identifier, value):
        """Creates a promissory note draft from a seller's public key,
           an identifier for the note and the total amount of money
           transferred by the note."""
        self.seller_public_key = seller_public_key
        self.identifier = identifier
        self.value = value
        self.checks = []
        self.transaction_date = date.today()

    def __eq__(self, other):
        """Tests if this draft note equals another draft note."""
        return self.__getstate__() == other.__getstate__()

    def __hash__(self):
        """Computes a hash value for this draft."""
        return hash(frozenset(self.__getstate__().items()))

<<<<<<< HEAD
    def __getstate__(self):
        """Retrieves the state of this object for serialization."""
        # Apparently the public key used by the pycrypto module wasn't supported by pickle,
        # but it was possible to force the issue but using the key's built-in serialization
        return {
            'seller_public_key': self.seller_public_key.export_key(format='PEM'),
            'identifier': self.identifier,
            'value': self.value,
            'checks': self.checks,
            'transaction_date': self.transaction_date.strftime('%d%m%Y')
        }

    def __setstate__(self, state):
        """Sets the state of this object for deserialization."""
        self.seller_public_key = ECC.import_key(state['seller_public_key'])
        self.identifier = state['identifier']
        self.value = state['value']
        self.checks = state['checks']
        self.transaction_date = datetime.strptime(state['transaction_date'], '%d%m%Y').date()
=======
    def __get_unsigned_bytes(self):
        unsigned = string_to_bytes(self.seller_public_key.export_key(format='PEM')) + \
                   uint64_to_bytes(self.identifier) + \
                   uint32_to_bytes(self.value)

        for check, amount in self.checks:
            unsigned += bytestring_to_bytes(check.to_bytes()) + uint32_to_bytes(amount)

        return unsigned

    def to_bytes(self):
        """Produces a byte string that represents this draft."""
        return self.__get_unsigned_bytes()

    @staticmethod
    def from_bytes(draft_bytes):
        """Reads a draft from a byte string."""
        seller_public_key, draft_bytes = string_from_bytes(draft_bytes)
        identifier, draft_bytes = uint64_from_bytes(draft_bytes)
        value, draft_bytes = uint32_from_bytes(draft_bytes)
        draft = PromissoryNoteDraft(ECC.import_key(seller_public_key), identifier, value)
        while draft_bytes:
            check, draft_bytes = bytestring_from_bytes(draft_bytes)
            amount, draft_bytes = uint32_from_bytes(draft_bytes)
            draft.checks.append((Check.from_bytes(check), amount))

        return draft
>>>>>>> 80480e3c

    @property
    def total_check_value(self):
        """Gets the sum of the amounts with which the checks in this
           promissory note draft are annotated."""
        return sum(amount for _, amount in self.checks)

    @property
    def is_claimable(self):
        """Indicates if the note is still claimable (if its transaction date falls within
        a set amount of days of the current date)"""
        return (date.today() - self.transaction_date).days <= DAYS_VALID

    @property
    def affects_monthly_cap(self):
        """Indicates whether the note's transaction date falls in the current month, and thus affects this month's running spending cap"""
        return self.transaction_date.year == date.today().year and self.transaction_date.month == date.today().month

    def append_check(self, check, amount):
        """Adds a check to this promissory note draft and annotates it with
           the amount of currency that is assigned to it."""
        assert check.value >= amount
        self.checks.append((check, amount))

    # TODO: Should transaction date be include din the JSON representation? See also 'PromissoryNote'
    def to_json(self):
        return {
            'Identifier': self.identifier,
            'Seller public key': str(self.seller_public_key),
            'Value': self.value
        }

    def __str__(self) -> str:
        return json.dumps(self.to_json(), indent=2)


class PromissoryNote(Serializable):
    """A signed promissory note."""

    def __init__(self, draft_bytes, seller_signature=b'', buyer_signature=b''):
        """Creates a promissory note from a draft promissory note (as bytes),
           a seller signature and a buyer signature."""
        self.draft_bytes = draft_bytes
        self.seller_signature = seller_signature
        self.buyer_signature = buyer_signature

    def __get_unsigned_bytes(self):
        return bytestring_to_bytes(self.draft_bytes)

    def to_bytes(self):
        """Produces a byte string that represents this promissory note."""
        return self.__get_unsigned_bytes() + \
            bytestring_to_bytes(self.seller_signature) + bytestring_to_bytes(self.buyer_signature)

    @staticmethod
    def from_bytes(note_bytes):
        """Reads a promissory note from a byte string."""
        draft_bytes, note_bytes = bytestring_from_bytes(note_bytes)
        seller_signature, note_bytes = bytestring_from_bytes(note_bytes)
        buyer_signature, note_bytes = bytestring_from_bytes(note_bytes)
        return PromissoryNote(draft_bytes, seller_signature, buyer_signature)

    @property
    def draft(self):
        """Gets the decoded draft promissory note at the heart of this
           fully-signed promissory note."""
        return PromissoryNoteDraft.from_bytes(self.draft_bytes)

    @property
    def is_seller_signature_authentic(self):
        """Verifies the seller's signature. Returns a Boolean
           that tells if the signature is authentic."""
        return verify_DSS(self.draft_bytes, self.seller_signature,
                          self.draft.seller_public_key)

    @property
    def is_buyer_signature_authentic(self):
        """Verifies the buyer's signature. Returns a Boolean
           that tells if the signature is authentic."""
        return verify_DSS(self.draft_bytes + self.seller_signature,
                          self.buyer_signature,
                          self.draft.checks[0][0].owner_public_key)

    @property
    def has_correct_total_check_value(self):
        """Verifies whether the total check value corresponds to the value
        specified by the promissory note. Returns a Boolean reflecting the truth of this property."""
        return self.draft.total_check_value == self.draft.value

    @property
    def has_correct_check_values(self):
        """Verifies whether the individual checks contained by this promissory note are valid; that is,
        whether their individually contained values do not exceed their respective maximum values."""
        return all(
            map(lambda check: check[0].value >= check[1], self.draft.checks))

<<<<<<< HEAD
    @property
    def has_correct_transaction_date(self):
        """Verifies whether the transaction date corresponds to the current date.
        Returns a Boolean reflecting the truth of this property"""
        return self.draft.transaction_date == date.today()

    def sign_seller(self, private_key):
        """Signs this promissory note using the seller's private key."""
        self.seller_signature = sign_DSS(self.draft_bytes, private_key)
=======
    @staticmethod
    def sign_seller(note_bytes, private_key):
        """Signs a promissory note using the seller's private key
        and returns the byte representation of the note."""
        note = PromissoryNote.from_bytes(note_bytes)
        seller_signature = sign_DSS(note.draft.to_bytes(), private_key)
        note.sign_with_seller_signature(seller_signature)
        return note.to_bytes()
>>>>>>> 80480e3c

    @staticmethod
    def sign_buyer(note_bytes, private_key):
        """Signs a promissory note using the buyer's private key
        and returns the byte representation of the note."""
        note = PromissoryNote.from_bytes(note_bytes)
        buyer_signature = sign_DSS(
            note.draft.to_bytes() + note.seller_signature, private_key)
        note.sign_with_buyer_signature(buyer_signature)
        return note.to_bytes()

    def sign_with_seller_signature(self, seller_signature):
        """Sets the seller signature of this promissory note."""
        self.seller_signature = seller_signature

    def sign_with_buyer_signature(self, buyer_signature):
        """Sets the buyer signature of this promissory note."""
        self.buyer_signature = buyer_signature

    def to_json(self):
        return {
            'Seller signature': ''.join('{:02x}'.format(x) for x in self.seller_signature),
            'Buyer Signature': ''.join('{:02x}'.format(x) for x in self.buyer_signature)
        }

    def __str__(self) -> str:
        return json.dumps(self.to_json(), indent=2)<|MERGE_RESOLUTION|>--- conflicted
+++ resolved
@@ -165,7 +165,6 @@
                      ECC.import_key(owner_public_key), value, identifier,
                      signature)
 
-<<<<<<< HEAD
     @property
     def expired(self):
         """Indicates if the check has expired and thus can no longer be used in promissory notes."""
@@ -176,9 +175,6 @@
         """Indicates if the check can no longer be redeemed by sellers."""
         return date.today() > self.expiration_date + timedelta(DAYS_VALID)
 
-    @property
-=======
->>>>>>> 80480e3c
     def is_signature_authentic(self, bank_public_key):
         """Verifies the bank's signature. Returns a Boolean
            that tells if the signature is authentic."""
@@ -214,35 +210,6 @@
         self.checks = []
         self.transaction_date = date.today()
 
-    def __eq__(self, other):
-        """Tests if this draft note equals another draft note."""
-        return self.__getstate__() == other.__getstate__()
-
-    def __hash__(self):
-        """Computes a hash value for this draft."""
-        return hash(frozenset(self.__getstate__().items()))
-
-<<<<<<< HEAD
-    def __getstate__(self):
-        """Retrieves the state of this object for serialization."""
-        # Apparently the public key used by the pycrypto module wasn't supported by pickle,
-        # but it was possible to force the issue but using the key's built-in serialization
-        return {
-            'seller_public_key': self.seller_public_key.export_key(format='PEM'),
-            'identifier': self.identifier,
-            'value': self.value,
-            'checks': self.checks,
-            'transaction_date': self.transaction_date.strftime('%d%m%Y')
-        }
-
-    def __setstate__(self, state):
-        """Sets the state of this object for deserialization."""
-        self.seller_public_key = ECC.import_key(state['seller_public_key'])
-        self.identifier = state['identifier']
-        self.value = state['value']
-        self.checks = state['checks']
-        self.transaction_date = datetime.strptime(state['transaction_date'], '%d%m%Y').date()
-=======
     def __get_unsigned_bytes(self):
         unsigned = string_to_bytes(self.seller_public_key.export_key(format='PEM')) + \
                    uint64_to_bytes(self.identifier) + \
@@ -270,7 +237,6 @@
             draft.checks.append((Check.from_bytes(check), amount))
 
         return draft
->>>>>>> 80480e3c
 
     @property
     def total_check_value(self):
@@ -295,7 +261,6 @@
         assert check.value >= amount
         self.checks.append((check, amount))
 
-    # TODO: Should transaction date be include din the JSON representation? See also 'PromissoryNote'
     def to_json(self):
         return {
             'Identifier': self.identifier,
@@ -367,17 +332,12 @@
         return all(
             map(lambda check: check[0].value >= check[1], self.draft.checks))
 
-<<<<<<< HEAD
     @property
     def has_correct_transaction_date(self):
         """Verifies whether the transaction date corresponds to the current date.
         Returns a Boolean reflecting the truth of this property"""
         return self.draft.transaction_date == date.today()
 
-    def sign_seller(self, private_key):
-        """Signs this promissory note using the seller's private key."""
-        self.seller_signature = sign_DSS(self.draft_bytes, private_key)
-=======
     @staticmethod
     def sign_seller(note_bytes, private_key):
         """Signs a promissory note using the seller's private key
@@ -386,7 +346,6 @@
         seller_signature = sign_DSS(note.draft.to_bytes(), private_key)
         note.sign_with_seller_signature(seller_signature)
         return note.to_bytes()
->>>>>>> 80480e3c
 
     @staticmethod
     def sign_buyer(note_bytes, private_key):
