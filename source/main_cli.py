--- conflicted
+++ resolved
@@ -340,7 +340,6 @@
         buyer_device = \
             self._get_choice_("ahd", self.ahds(), "Which account holder device is the buyer?")
 
-<<<<<<< HEAD
         if not seller_device.cert.validate(seller_device.public_key.export_key(format='PEM'), list(seller_device.bank_keys.values())[0]):
             raise ValueError("Invalid certificate")
 
@@ -349,10 +348,7 @@
         answer = input("Do you want to continue? (y/n)")
         if answer != "y":
             raise ValueError("Aborted")
-        amount = self._parse_int_("What amount?", True)
-=======
         amount = self._parse_type_("What amount?", int, lambda x: x > 0, value_required=True)
->>>>>>> 1e28fa02
 
         # TODO: maybe split this process (especially signing protocol) for demonstration purposes
         try:
